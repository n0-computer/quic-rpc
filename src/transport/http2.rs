//! http2 transport
//!
//! Note that we are using the framing from http2, so we have to make sure that
//! the parameters on both client and server side are big enough.
use std::{
    convert::Infallible, error, fmt, io, marker::PhantomData, net::SocketAddr, pin::Pin, result,
    sync::Arc, task::Poll,
};

use crate::RpcMessage;
use bytes::Bytes;
use flume::{r#async::RecvFut, Receiver, Sender};
use futures::{Future, FutureExt, Sink, SinkExt, StreamExt};
use hyper::{
    client::{connect::Connect, HttpConnector, ResponseFuture},
    server::conn::AddrIncoming,
    service::{make_service_fn, service_fn},
    Body, Client, Request, Response, Server, StatusCode, Uri,
};
use pin_project::pin_project;
use tokio::task::JoinHandle;
use tokio::{
    io::{AsyncRead, AsyncWrite},
    sync::mpsc,
};
use tracing::{error, event, Level};

<<<<<<< HEAD
=======
// /// concatenate the given stream and result from the future
// ///
// /// Even if the future does not complete, the stream is nevertheless completed
// /// once the inner stream completes.
// #[pin_project]
// struct TakeUntilEither<S, F>(Option<(S, F)>);

// impl<S, F> TakeUntilEither<S, F>
// where
//     S: Stream + Unpin,
//     F: Future<Output = S::Item> + Unpin,
// {
//     fn new(stream: S, future: F) -> Self {
//         Self(Some((stream, future)))
//     }
// }

// impl<S, F> Stream for TakeUntilEither<S, F>
// where
//     S: Stream + Unpin,
//     F: Future<Output = S::Item> + Unpin,
// {
//     type Item = S::Item;

//     fn poll_next(mut self: Pin<&mut Self>, cx: &mut std::task::Context<'_>) -> Poll<Option<Self::Item>> {
//         match &mut self.0 {
//             Some((s, f)) => {
//                 match s.poll_next_unpin(cx) {
//                     Poll::Ready(Some(x)) => Poll::Ready(Some(x)),
//                     Poll::Ready(None) => {
//                         self.0.take();
//                         Poll::Ready(None)
//                     },
//                     Poll::Pending => match f.poll_unpin(cx) {
//                         Poll::Ready(x) => {
//                             self.0.take();
//                             Poll::Ready(Some(x))
//                         }
//                         Poll::Pending => Poll::Pending,
//                     },
//                 }
//             }
//             None => Poll::Ready(None),
//         }
//     }
// }

>>>>>>> b3e59b78
/// Client channel
///
/// TODO: this calls for ClientChannelInner...
pub struct ClientChannel<In: RpcMessage, Out: RpcMessage> {
    client: Arc<dyn Requester>,
    config: Arc<ChannelConfig>,
    uri: Uri,
    _p: PhantomData<(In, Out)>,
}

/// Trait so we don't have to drag around the hyper internals
trait Requester: Send + Sync + 'static {
    fn request(&self, req: Request<Body>) -> ResponseFuture;
}

impl<C: Connect + Clone + Send + Sync + 'static> Requester for Client<C, Body> {
    fn request(&self, req: Request<Body>) -> ResponseFuture {
        self.request(req)
    }
}

impl<In: RpcMessage, Out: RpcMessage> ClientChannel<In, Out> {
    /// create a client given an uri and the default configuration
    pub fn new(uri: Uri) -> Self {
        Self::new_with_config(uri, ChannelConfig::default())
    }

    /// create a client given an uri and a custom configuration
    pub fn new_with_config(uri: Uri, config: ChannelConfig) -> Self {
        let mut connector = HttpConnector::new();
        connector.set_nodelay(true);
        Self::new_with_connector(connector, uri, Arc::new(ChannelConfig::default()))
    }

    /// create a client given an uri and a custom configuration
    pub fn new_with_connector<C: Connect + Clone + Send + Sync + 'static>(
        connector: C,
        uri: Uri,
        config: Arc<ChannelConfig>,
    ) -> Self {
        let client = Client::builder()
            .http2_only(true)
            .http2_initial_connection_window_size(Some(config.max_frame_size))
            .http2_initial_stream_window_size(Some(config.max_frame_size))
            .http2_max_frame_size(Some(config.max_frame_size))
            .http2_max_send_buf_size(config.max_frame_size.try_into().unwrap())
            .build(connector);
        Self {
            client: Arc::new(client),
            uri,
            config,
            _p: PhantomData,
        }
    }
}

impl<In: RpcMessage, Out: RpcMessage> fmt::Debug for ClientChannel<In, Out> {
    fn fmt(&self, f: &mut fmt::Formatter<'_>) -> fmt::Result {
        f.debug_struct("ClientChannel")
            .field("uri", &self.uri)
            .field("config", &self.config)
            .finish()
    }
}

impl<In: RpcMessage, Out: RpcMessage> Clone for ClientChannel<In, Out> {
    fn clone(&self) -> Self {
        Self {
            client: self.client.clone(),
            uri: self.uri.clone(),
            config: self.config.clone(),
            _p: PhantomData,
        }
    }
}

type Socket<In, Out> = (self::SendSink<Out>, self::RecvStream<In>);

type InternalChannel = (Receiver<hyper::Result<Bytes>>, Sender<io::Result<Bytes>>);
/// Error when setting a channel configuration
#[derive(Debug, Clone)]
pub enum ChannelConfigError {
    /// The maximum frame size is invalid
    InvalidMaxFrameSize(u32),
}

impl fmt::Display for ChannelConfigError {
    fn fmt(&self, f: &mut fmt::Formatter<'_>) -> fmt::Result {
        fmt::Debug::fmt(&self, f)
    }
}

impl error::Error for ChannelConfigError {}

/// Channel configuration
///
/// These settings apply to both client and server channels.
#[derive(Debug, Clone)]
pub struct ChannelConfig {
    /// The maximum frame size to use.
    max_frame_size: u32,
}

impl ChannelConfig {
    /// Set the maximum frame size.
    pub fn max_frame_size(mut self, value: u32) -> result::Result<Self, ChannelConfigError> {
        if !(0x4000..=0xFFFFFF).contains(&value) {
            return Err(ChannelConfigError::InvalidMaxFrameSize(value));
        }
        self.max_frame_size = value;
        Ok(self)
    }
}

impl Default for ChannelConfig {
    fn default() -> Self {
        Self {
            max_frame_size: 0xFFFFFF,
        }
    }
}

/// Error when setting a channel configuration
#[derive(Debug, Clone)]
pub enum ChannelConfigError {
    /// The maximum frame size is invalid
    InvalidMaxFrameSize(u32),
}

impl fmt::Display for ChannelConfigError {
    fn fmt(&self, f: &mut fmt::Formatter<'_>) -> fmt::Result {
        fmt::Debug::fmt(&self, f)
    }
}

impl error::Error for ChannelConfigError {}

/// Channel configuration
///
/// These settings apply to both client and server channels.
#[derive(Debug, Clone)]
pub struct ChannelConfig {
    /// The maximum frame size to use.
    max_frame_size: u32,
}

impl ChannelConfig {
    /// Set the maximum frame size.
    pub fn max_frame_size(mut self, value: u32) -> result::Result<Self, ChannelConfigError> {
        if !(0x4000..=0xFFFFFF).contains(&value) {
            return Err(ChannelConfigError::InvalidMaxFrameSize(value));
        }
        self.max_frame_size = value;
        Ok(self)
    }
}

impl Default for ChannelConfig {
    fn default() -> Self {
        Self {
            max_frame_size: 0xFFFFFF,
        }
    }
}

/// A server-side channel using a hyper connection
///
/// Each request made by the any client connection this channel will yield a `(recv, send)`
/// pair which allows receiving the request and sending the response.  Both these are
/// channels themselves to support streaming requests and responses.
///
/// Creating this spawns a tokio task which runs the server, once dropped this task is shut
/// down: no new connections will be accepted and existing channels will stop.
#[derive(Debug)]
pub struct ServerChannel<In: RpcMessage, Out: RpcMessage> {
    /// The channel.
    channel: Receiver<InternalChannel>,
    /// The configuration.
    config: Arc<ChannelConfig>,
    /// The sender to stop the server.
    ///
    /// We never send anything over this really, simply dropping it makes the receiver
    /// complete and will shut down the hyper server.
    stop_tx: mpsc::Sender<()>,
    /// Phantom data for in and out
    _p: PhantomData<(In, Out)>,
}

impl<In: RpcMessage, Out: RpcMessage> ServerChannel<In, Out> {
    /// Creates a server listening on the [`SocketAddr`], with the default configuration.
    pub fn serve(addr: &SocketAddr) -> hyper::Result<Self> {
<<<<<<< HEAD
        let mut addr_incoming = AddrIncoming::bind(addr)?;
        addr_incoming.set_nodelay(true);
        Self::serve0(addr_incoming, Default::default())
    }

    /// Creates a server listener given an arbitrary incoming and a custom configuration.
    pub fn serve_with_incoming<I>(incoming: I, config: Arc<ChannelConfig>) -> hyper::Result<Self>
    where
        I: hyper::server::accept::Accept + Send + 'static,
        I::Conn: AsyncRead + AsyncWrite + Unpin + Send + 'static,
        I::Error: Into<Box<dyn error::Error + Send + Sync>>,
    {
        Self::serve0(incoming, config)
    }

    fn serve0<I>(incoming: I, config: Arc<ChannelConfig>) -> hyper::Result<Self>
    where
        I: hyper::server::accept::Accept + Send + 'static,
        I::Conn: AsyncRead + AsyncWrite + Unpin + Send + 'static,
        I::Error: Into<Box<dyn error::Error + Send + Sync>>,
    {
=======
        Self::serve_with_config(addr, ChannelConfig::default())
    }

    /// Creates a server listening on the [`SocketAddr`] with a custom configuration.
    pub fn serve_with_config(addr: &SocketAddr, config: ChannelConfig) -> hyper::Result<Self> {
>>>>>>> b3e59b78
        let (accept_tx, accept_rx) = flume::bounded(32);

        // The hyper "MakeService" which is called for each connection that is made to the
        // server.  It creates another Service which handles a single request.
        let service = make_service_fn(move |_socket: &I::Conn| {
            // TODO: log remote address
            // let remote_addr = socket.remote_addr();
            // event!(Level::TRACE, "Connection from {:?}", remote_addr);

            // Need a new accept_tx to move to the future on every call of this FnMut.
            let accept_tx = accept_tx.clone();
            async move {
                let one_req_service = service_fn(move |req: Request<Body>| {
                    // This closure is an FnMut as well, so clone accept_tx once more.
                    Self::handle_one_http2_request(req, accept_tx.clone())
                });
                Ok::<_, Infallible>(one_req_service)
            }
        });

        let server = Server::builder(incoming)
            .http2_only(true)
            .http2_initial_connection_window_size(Some(config.max_frame_size))
            .http2_initial_stream_window_size(Some(config.max_frame_size))
            .http2_max_frame_size(Some(config.max_frame_size))
            .http2_max_send_buf_size(config.max_frame_size.try_into().unwrap())
            .serve(service);

        let (stop_tx, mut stop_rx) = mpsc::channel::<()>(1);
        let server = server.with_graceful_shutdown(async move {
            // If the sender is dropped this will also gracefully terminate the server.
            stop_rx.recv().await;
        });
        tokio::spawn(server);

        Ok(Self {
            channel: accept_rx,
            config,
            stop_tx,
            _p: PhantomData,
        })
    }

    /// Handles a single HTTP2 request.
    ///
    /// This creates the channels to communicate the (optionally streaming) request and
    /// response and sends them to the [`ServerChannel`].
    async fn handle_one_http2_request(
        req: Request<Body>,
        accept_tx: Sender<InternalChannel>,
    ) -> Result<Response<Body>, String> {
        let (req_tx, req_rx) = flume::bounded::<hyper::Result<Bytes>>(32);
        let (res_tx, res_rx) = flume::bounded::<io::Result<Bytes>>(32);
        accept_tx
            .send_async((req_rx, res_tx))
            .await
            .map_err(|_e| "unable to send")?;

        spawn_recv_forwarder(req.into_body(), req_tx);
        // Create a response with the response body channel as the response body
        let response = Response::builder()
            .status(StatusCode::OK)
            .body(Body::wrap_stream(res_rx.into_stream()))
            .map_err(|_| "unable to set body")?;
        Ok(response)
    }
}

/// Spawns a task which forwards requests from the network to a flume channel.
///
/// This task will read frames from the network, filter out empty frames, and
/// forward non-empty frames to the flume channel. It will send the first error,
/// but will then terminate.
///
/// If there is a network error or the flume channel closes or the request
/// stream is simply ended this task will terminate.
///
/// So it is fine to ignore the returned [`JoinHandle`].
///
/// The HTTP2 request comes from *req* and the data is sent to `req_tx`.
fn spawn_recv_forwarder(req: Body, req_tx: Sender<hyper::Result<Bytes>>) -> JoinHandle<()> {
    tokio::spawn(async move {
        let mut stream = req;

        // This assumes each chunk received corresponds to a single HTTP2 frame.
        while let Some(chunk) = stream.next().await {
            let exit = match chunk.as_ref() {
                Ok(chunk) => {
                    if chunk.is_empty() {
                        // Ignore empty chunks. we won't send empty chunks.
                        continue;
                    }
                    event!(Level::TRACE, "Server got msg: {} bytes", chunk.len());
                    false
                }
                Err(cause) => {
                    error!("Network error: {}", cause);
                    true
                }
            };
            if let Err(_cause) = req_tx.send_async(chunk).await {
                // don't log the cause. It does not contain any useful information.
                error!("Flume receiver dropped");
                break;
            }
            if exit {
                break;
            }
        }
    })
}

// This does not want or need RpcMessage to be clone but still want to clone the
// ServerChannel and it's containing channels itself.  The derive macro can't cope with this
// so this needs to be written by hand.
impl<In: RpcMessage, Out: RpcMessage> Clone for ServerChannel<In, Out> {
    fn clone(&self) -> Self {
        Self {
            channel: self.channel.clone(),
            stop_tx: self.stop_tx.clone(),
            config: self.config.clone(),
            _p: PhantomData,
        }
    }
}

/// Receive stream for http2 channels.
pub struct RecvStream<Res: RpcMessage>(
    flume::r#async::RecvStream<'static, hyper::Result<Bytes>>,
    PhantomData<Res>,
);

impl<Res: RpcMessage> RecvStream<Res> {
    /// Creates a new [`RecvStream`] from a [`flume::Receiver`].
    pub fn new(recv: flume::Receiver<hyper::Result<Bytes>>) -> Self {
        Self(recv.into_stream(), PhantomData)
    }
}

impl<In: RpcMessage> Clone for RecvStream<In> {
    fn clone(&self) -> Self {
        Self(self.0.clone(), PhantomData)
    }
}

impl<Res: RpcMessage> futures::Stream for RecvStream<Res> {
    type Item = Result<Res, RecvError>;

    fn poll_next(
        mut self: Pin<&mut Self>,
        cx: &mut std::task::Context<'_>,
    ) -> Poll<Option<Self::Item>> {
        match self.0.poll_next_unpin(cx) {
            Poll::Ready(Some(Ok(item))) => match bincode::deserialize::<Res>(item.as_ref()) {
                Ok(msg) => Poll::Ready(Some(Ok(msg))),
                Err(cause) => Poll::Ready(Some(Err(RecvError::DeserializeError(cause)))),
            },
            Poll::Ready(Some(Err(cause))) => Poll::Ready(Some(Err(RecvError::NetworkError(cause)))),
            Poll::Ready(None) => Poll::Ready(None),
            Poll::Pending => Poll::Pending,
        }
    }
}

/// SendSink for http2 channels
pub struct SendSink<Out: RpcMessage> {
    sink: flume::r#async::SendSink<'static, io::Result<Bytes>>,
    config: Arc<ChannelConfig>,
    _p: PhantomData<Out>,
}

impl<Out: RpcMessage> SendSink<Out> {
    fn new(sender: flume::Sender<io::Result<Bytes>>, config: Arc<ChannelConfig>) -> Self {
        Self {
            sink: sender.into_sink(),
            config,
            _p: PhantomData,
        }
    }
    fn serialize(&self, item: Out) -> Result<Bytes, SendError> {
        let data = bincode::serialize(&item).map_err(SendError::SerializeError)?;
        let max_payload_size = self.config.max_frame_size as usize - 1024;
        if data.is_empty() || data.len() > max_payload_size {
            return Err(SendError::SizeError(data.len()));
        }
        Ok(data.into())
    }
}

impl<Out: RpcMessage> Sink<Out> for SendSink<Out> {
    type Error = SendError;

    fn poll_ready(
        mut self: Pin<&mut Self>,
        cx: &mut std::task::Context<'_>,
    ) -> Poll<Result<(), Self::Error>> {
        self.sink
            .poll_ready_unpin(cx)
            .map_err(|_| SendError::ReceiverDropped)
    }

    fn start_send(mut self: Pin<&mut Self>, item: Out) -> Result<(), Self::Error> {
        // figure out what to send and what to return
        let (send, res) = match self.serialize(item) {
            Ok(data) => (Ok(data), Ok(())),
            Err(cause) => (
                Err(io::Error::new(io::ErrorKind::Other, cause.to_string())),
                Err(cause),
            ),
        };
        // attempt sending
        self.sink
            .start_send_unpin(send)
            .map_err(|_| SendError::ReceiverDropped)?;
        res
    }

    fn poll_flush(
        mut self: Pin<&mut Self>,
        cx: &mut std::task::Context<'_>,
    ) -> Poll<Result<(), Self::Error>> {
        self.sink
            .poll_flush_unpin(cx)
            .map_err(|_| SendError::ReceiverDropped)
    }

    fn poll_close(
        mut self: Pin<&mut Self>,
        cx: &mut std::task::Context<'_>,
    ) -> Poll<Result<(), Self::Error>> {
        self.sink
            .poll_close_unpin(cx)
            .map_err(|_| SendError::ReceiverDropped)
    }
}

/// Send error for http2 channels.
///
/// The only thing that can go wrong is that the task that writes to the hyper stream has died.
#[derive(Debug)]
pub enum SendError {
    /// Error when bincode serializing the message.
    SerializeError(bincode::Error),
    /// The message is too large to be sent, or zero size.
    SizeError(usize),
    /// The connection has been closed.
    ReceiverDropped,
}

impl fmt::Display for SendError {
    fn fmt(&self, f: &mut fmt::Formatter<'_>) -> fmt::Result {
        fmt::Debug::fmt(&self, f)
    }
}

impl error::Error for SendError {}

/// Receive error for http2 channels.
#[derive(Debug)]
pub enum RecvError {
    /// Error when bincode deserializing the message.
    DeserializeError(bincode::Error),
    /// Hyper network error.
    NetworkError(hyper::Error),
}

impl fmt::Display for RecvError {
    fn fmt(&self, f: &mut fmt::Formatter<'_>) -> fmt::Result {
        fmt::Debug::fmt(&self, f)
    }
}

/// Http2 channel types
#[derive(Debug, Clone)]
pub struct ChannelTypes;

impl crate::ChannelTypes for ChannelTypes {
    type SendSink<M: RpcMessage> = self::SendSink<M>;

    type RecvStream<M: RpcMessage> = self::RecvStream<M>;

    type SendError = self::SendError;

    type RecvError = self::RecvError;

    type OpenBiError = self::OpenBiError;

    type OpenBiFuture<'a, In: RpcMessage, Out: RpcMessage> = self::OpenBiFuture<'a, In, Out>;

    type AcceptBiError = self::AcceptBiError;

    type AcceptBiFuture<'a, In: RpcMessage, Out: RpcMessage> = self::AcceptBiFuture<'a, In, Out>;

    type ClientChannel<In: RpcMessage, Out: RpcMessage> = self::ClientChannel<In, Out>;

    type ServerChannel<In: RpcMessage, Out: RpcMessage> = self::ServerChannel<In, Out>;
}

/// OpenBiError for mem channels.
#[derive(Debug)]
pub enum OpenBiError {
    /// Hyper http error
    HyperHttp(hyper::http::Error),
    /// Generic hyper error
    Hyper(hyper::Error),
    /// The remote side of the channel was dropped
    RemoteDropped,
}

impl fmt::Display for OpenBiError {
    fn fmt(&self, f: &mut fmt::Formatter<'_>) -> fmt::Result {
        fmt::Debug::fmt(self, f)
    }
}

impl std::error::Error for OpenBiError {}

/// Future returned by `Channel::open_bi`.
#[allow(clippy::type_complexity)]
#[pin_project]
pub struct OpenBiFuture<'a, In, Out> {
    chan: Option<
        Result<
            (
                ResponseFuture,
                flume::Sender<io::Result<Bytes>>,
                Arc<ChannelConfig>,
            ),
            OpenBiError,
        >,
    >,
    _p: PhantomData<&'a (In, Out)>,
}

#[allow(clippy::type_complexity)]
impl<'a, In: RpcMessage, Out: RpcMessage> OpenBiFuture<'a, In, Out> {
    fn new(
        value: Result<
            (
                ResponseFuture,
                flume::Sender<io::Result<Bytes>>,
                Arc<ChannelConfig>,
            ),
            OpenBiError,
        >,
    ) -> Self {
        Self {
            chan: Some(value),
            _p: PhantomData,
        }
    }
}

impl<'a, In: RpcMessage, Out: RpcMessage> Future for OpenBiFuture<'a, In, Out> {
    type Output = result::Result<self::Socket<In, Out>, OpenBiError>;

    fn poll(
        self: std::pin::Pin<&mut Self>,
        cx: &mut std::task::Context<'_>,
    ) -> std::task::Poll<Self::Output> {
        let this = self.project();
        match this.chan {
            Some(Ok((fut, _, _))) => match fut.poll_unpin(cx) {
                Poll::Ready(Ok(res)) => {
                    event!(Level::TRACE, "OpenBiFuture got response");
                    let (_, out_tx, config) = this.chan.take().unwrap().unwrap();
                    let (in_tx, in_rx) = flume::bounded::<hyper::Result<Bytes>>(32);
                    spawn_recv_forwarder(res.into_body(), in_tx);

                    let out_tx = self::SendSink::new(out_tx, config);
                    let in_rx = self::RecvStream::new(in_rx);
                    Poll::Ready(Ok((out_tx, in_rx)))
                }
                Poll::Ready(Err(cause)) => {
                    event!(Level::TRACE, "OpenBiFuture got error {}", cause);
                    this.chan.take();
                    Poll::Ready(Err(OpenBiError::Hyper(cause)))
                }
                Poll::Pending => Poll::Pending,
            },
            Some(Err(_)) => {
                // this is guaranteed to work since we are in Some(Err(_))
                let err = this.chan.take().unwrap().unwrap_err();
                Poll::Ready(Err(err))
            }
            None => {
                // return pending once the option is none, as per the contract
                // for a fused future
                Poll::Pending
            }
        }
    }
}

/// AcceptBiError for mem channels.
///
/// There is not much that can go wrong with mem channels.
#[derive(Debug)]
pub enum AcceptBiError {
    /// Hyper error
    Hyper(hyper::http::Error),
    /// The remote side of the channel was dropped
    RemoteDropped,
}

impl fmt::Display for AcceptBiError {
    fn fmt(&self, f: &mut fmt::Formatter<'_>) -> fmt::Result {
        fmt::Debug::fmt(self, f)
    }
}

impl error::Error for AcceptBiError {}

/// Future returned by `Channel::accept_bi`.
#[allow(clippy::type_complexity)]
#[pin_project]
pub struct AcceptBiFuture<'a, In, Out> {
    chan: Option<(
        RecvFut<'a, (Receiver<hyper::Result<Bytes>>, Sender<io::Result<Bytes>>)>,
        Arc<ChannelConfig>,
    )>,
    _p: PhantomData<(In, Out)>,
}

impl<'a, In: RpcMessage, Out: RpcMessage> AcceptBiFuture<'a, In, Out> {
    #[allow(clippy::type_complexity)]
    fn new(
        fut: RecvFut<'a, (Receiver<hyper::Result<Bytes>>, Sender<io::Result<Bytes>>)>,
        config: Arc<ChannelConfig>,
    ) -> Self {
        Self {
            chan: Some((fut, config)),
            _p: PhantomData,
        }
    }
}

impl<'a, In: RpcMessage, Out: RpcMessage> Future for AcceptBiFuture<'a, In, Out> {
    type Output = result::Result<self::Socket<In, Out>, AcceptBiError>;

    fn poll(
        self: std::pin::Pin<&mut Self>,
        cx: &mut std::task::Context<'_>,
    ) -> std::task::Poll<Self::Output> {
        let this = self.project();
        match this.chan {
            Some((fut, _)) => match fut.poll_unpin(cx) {
                Poll::Ready(Ok((recv, send))) => {
                    let (_, config) = this.chan.take().unwrap();
                    Poll::Ready(Ok((
                        self::SendSink::new(send, config),
                        self::RecvStream::new(recv),
                    )))
                }
                Poll::Ready(Err(_cause)) => {
                    this.chan.take();
                    Poll::Ready(Err(AcceptBiError::RemoteDropped))
                }
                Poll::Pending => Poll::Pending,
            },
            None => {
                // return pending once the option is none, as per the contract
                // for a fused future
                Poll::Pending
            }
        }
    }
}

impl<In, Out> crate::ClientChannel<In, Out, ChannelTypes> for ClientChannel<In, Out>
where
    In: RpcMessage,
    Out: RpcMessage,
{
    fn open_bi(&self) -> OpenBiFuture<'_, In, Out> {
        event!(Level::TRACE, "open_bi {}", self.uri);
        let (out_tx, out_rx) = flume::bounded::<io::Result<Bytes>>(32);
        let req: Result<Request<Body>, OpenBiError> = Request::post(&self.uri)
            .body(Body::wrap_stream(out_rx.into_stream()))
            .map_err(OpenBiError::HyperHttp);
        let res = req.map(|req| (self.client.request(req), out_tx, self.config.clone()));
        OpenBiFuture::new(res)
    }
}

impl<In: RpcMessage, Out: RpcMessage> crate::ServerChannel<In, Out, ChannelTypes>
    for ServerChannel<In, Out>
{
    fn accept_bi(&self) -> AcceptBiFuture<'_, In, Out> {
        AcceptBiFuture::new(self.channel.recv_async(), self.config.clone())
    }
}<|MERGE_RESOLUTION|>--- conflicted
+++ resolved
@@ -25,56 +25,6 @@
 };
 use tracing::{error, event, Level};
 
-<<<<<<< HEAD
-=======
-// /// concatenate the given stream and result from the future
-// ///
-// /// Even if the future does not complete, the stream is nevertheless completed
-// /// once the inner stream completes.
-// #[pin_project]
-// struct TakeUntilEither<S, F>(Option<(S, F)>);
-
-// impl<S, F> TakeUntilEither<S, F>
-// where
-//     S: Stream + Unpin,
-//     F: Future<Output = S::Item> + Unpin,
-// {
-//     fn new(stream: S, future: F) -> Self {
-//         Self(Some((stream, future)))
-//     }
-// }
-
-// impl<S, F> Stream for TakeUntilEither<S, F>
-// where
-//     S: Stream + Unpin,
-//     F: Future<Output = S::Item> + Unpin,
-// {
-//     type Item = S::Item;
-
-//     fn poll_next(mut self: Pin<&mut Self>, cx: &mut std::task::Context<'_>) -> Poll<Option<Self::Item>> {
-//         match &mut self.0 {
-//             Some((s, f)) => {
-//                 match s.poll_next_unpin(cx) {
-//                     Poll::Ready(Some(x)) => Poll::Ready(Some(x)),
-//                     Poll::Ready(None) => {
-//                         self.0.take();
-//                         Poll::Ready(None)
-//                     },
-//                     Poll::Pending => match f.poll_unpin(cx) {
-//                         Poll::Ready(x) => {
-//                             self.0.take();
-//                             Poll::Ready(Some(x))
-//                         }
-//                         Poll::Pending => Poll::Pending,
-//                     },
-//                 }
-//             }
-//             None => Poll::Ready(None),
-//         }
-//     }
-// }
-
->>>>>>> b3e59b78
 /// Client channel
 ///
 /// TODO: this calls for ClientChannelInner...
@@ -106,7 +56,7 @@
     pub fn new_with_config(uri: Uri, config: ChannelConfig) -> Self {
         let mut connector = HttpConnector::new();
         connector.set_nodelay(true);
-        Self::new_with_connector(connector, uri, Arc::new(ChannelConfig::default()))
+        Self::new_with_connector(connector, uri, Arc::new(config))
     }
 
     /// create a client given an uri and a custom configuration
@@ -154,48 +104,6 @@
 type Socket<In, Out> = (self::SendSink<Out>, self::RecvStream<In>);
 
 type InternalChannel = (Receiver<hyper::Result<Bytes>>, Sender<io::Result<Bytes>>);
-/// Error when setting a channel configuration
-#[derive(Debug, Clone)]
-pub enum ChannelConfigError {
-    /// The maximum frame size is invalid
-    InvalidMaxFrameSize(u32),
-}
-
-impl fmt::Display for ChannelConfigError {
-    fn fmt(&self, f: &mut fmt::Formatter<'_>) -> fmt::Result {
-        fmt::Debug::fmt(&self, f)
-    }
-}
-
-impl error::Error for ChannelConfigError {}
-
-/// Channel configuration
-///
-/// These settings apply to both client and server channels.
-#[derive(Debug, Clone)]
-pub struct ChannelConfig {
-    /// The maximum frame size to use.
-    max_frame_size: u32,
-}
-
-impl ChannelConfig {
-    /// Set the maximum frame size.
-    pub fn max_frame_size(mut self, value: u32) -> result::Result<Self, ChannelConfigError> {
-        if !(0x4000..=0xFFFFFF).contains(&value) {
-            return Err(ChannelConfigError::InvalidMaxFrameSize(value));
-        }
-        self.max_frame_size = value;
-        Ok(self)
-    }
-}
-
-impl Default for ChannelConfig {
-    fn default() -> Self {
-        Self {
-            max_frame_size: 0xFFFFFF,
-        }
-    }
-}
 
 /// Error when setting a channel configuration
 #[derive(Debug, Clone)]
@@ -266,7 +174,6 @@
 impl<In: RpcMessage, Out: RpcMessage> ServerChannel<In, Out> {
     /// Creates a server listening on the [`SocketAddr`], with the default configuration.
     pub fn serve(addr: &SocketAddr) -> hyper::Result<Self> {
-<<<<<<< HEAD
         let mut addr_incoming = AddrIncoming::bind(addr)?;
         addr_incoming.set_nodelay(true);
         Self::serve0(addr_incoming, Default::default())
@@ -288,13 +195,6 @@
         I::Conn: AsyncRead + AsyncWrite + Unpin + Send + 'static,
         I::Error: Into<Box<dyn error::Error + Send + Sync>>,
     {
-=======
-        Self::serve_with_config(addr, ChannelConfig::default())
-    }
-
-    /// Creates a server listening on the [`SocketAddr`] with a custom configuration.
-    pub fn serve_with_config(addr: &SocketAddr, config: ChannelConfig) -> hyper::Result<Self> {
->>>>>>> b3e59b78
         let (accept_tx, accept_rx) = flume::bounded(32);
 
         // The hyper "MakeService" which is called for each connection that is made to the

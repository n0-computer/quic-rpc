[package]
name = "quic-rpc"
version = "0.5.0"
edition = "2021"
authors = ["Rüdiger Klaehn <rklaehn@protonmail.com>"]
keywords = ["api", "protocol", "network", "rpc"]
categories = ["network-programming"]
license = "Apache-2.0/MIT"
repository = "https://github.com/n0-computer/quic-rpc"
description = "A streaming rpc system based on quic"

# Sadly this also needs to be updated in .github/workflows/ci.yml
rust-version = "1.63"

# See more keys and their definitions at https://doc.rust-lang.org/cargo/reference/manifest.html

[dependencies]
bincode = { version = "1.3", optional = true }
bytes = { version = "1", optional = true }
flume = { version = "0.10", optional = true }
futures = "0.3"
hyper = { version = "0.14", features = ["full"], optional = true }
pin-project = "1"
<<<<<<< HEAD
quinn = { version = "0.9.0", optional = true }
s2n-quic = "1.14.0"
=======
quinn = { version = "0.9", optional = true }
>>>>>>> 0c7fbc92
serde = { version = "1" }
tokio = { version = "1", features = ["full"] }
tokio-serde = { version = "0.8", features = ["bincode"], optional = true }
tokio-util = { version = "0.7", features = ["codec"], optional = true }
tracing = "0.1"

[dev-dependencies]
anyhow = "1"
async-stream = "0.3.3"
derive_more = "0.99.17"
serde = { version = "1", features = ["derive"] }
tokio = { version = "1", features = ["full"] }
quinn = "0.9.3"
rcgen = "0.10.0"
rustls = "0.20.8"
thousands = "0.2.0"
<<<<<<< HEAD
libp2p-core = "0.38.0"
libp2p-tls = "0.1.0-alpha"
s2n-quic = { version = "1.14.0", default-features = false, features = [ "provider-tls-rustls", "provider-address-token-default" ] }
=======
tracing-subscriber = "0.3.16"
>>>>>>> 0c7fbc92

[features]
hyper-transport = ["flume", "hyper", "bincode", "bytes"]
quinn-transport = ["flume", "quinn", "bincode", "tokio-serde", "tokio-util"]
flume-transport = ["flume"]
combined-transport = []
macros = []
default = []

[[example]]
name = "errors"
required-features = ["flume-transport"]

[[example]]
name = "macro"
required-features = ["flume-transport", "macros"]

[[example]]
name = "store"
required-features = ["flume-transport"]

[workspace]
members = ["examples/split/types", "examples/split/server", "examples/split/client"]<|MERGE_RESOLUTION|>--- conflicted
+++ resolved
@@ -21,12 +21,8 @@
 futures = "0.3"
 hyper = { version = "0.14", features = ["full"], optional = true }
 pin-project = "1"
-<<<<<<< HEAD
-quinn = { version = "0.9.0", optional = true }
-s2n-quic = "1.14.0"
-=======
+s2n-quic = { version = "1.14.0", optional = true }
 quinn = { version = "0.9", optional = true }
->>>>>>> 0c7fbc92
 serde = { version = "1" }
 tokio = { version = "1", features = ["full"] }
 tokio-serde = { version = "0.8", features = ["bincode"], optional = true }
@@ -43,21 +39,20 @@
 rcgen = "0.10.0"
 rustls = "0.20.8"
 thousands = "0.2.0"
-<<<<<<< HEAD
-libp2p-core = "0.38.0"
-libp2p-tls = "0.1.0-alpha"
+libp2p-core = { version = "0.38.0" }
+libp2p-tls = { version = "0.1.0-alpha" }
 s2n-quic = { version = "1.14.0", default-features = false, features = [ "provider-tls-rustls", "provider-address-token-default" ] }
-=======
 tracing-subscriber = "0.3.16"
->>>>>>> 0c7fbc92
 
 [features]
 hyper-transport = ["flume", "hyper", "bincode", "bytes"]
 quinn-transport = ["flume", "quinn", "bincode", "tokio-serde", "tokio-util"]
+s2n-quic-transport = ["s2n-quic", "flume", "tokio-serde", "tokio-util"]
 flume-transport = ["flume"]
 combined-transport = []
 macros = []
-default = []
+# todo: remove before merge
+default = ["s2n-quic-transport", "macros"]
 
 [[example]]
 name = "errors"

--- conflicted
+++ resolved
@@ -13,11 +13,7 @@
 rust-version = "1.76"
 
 [dependencies]
-<<<<<<< HEAD
-=======
 cc = "=1.1.31" # enforce cc version, because of https://github.com/rust-lang/cc-rs/issues/1278
-bincode = { version = "1.3.3", optional = true }
->>>>>>> dc75b951
 bytes = { version = "1", optional = true }
 derive_more = { version = "1.0.0-beta.6", features = ["from", "try_into", "display"] }
 flume = { version = "0.11", optional = true }
@@ -30,25 +26,17 @@
 quinn = { package = "iroh-quinn", version = "0.12", optional = true }
 serde = { version = "1.0", features = ["derive"] }
 tokio = { version = "1", default-features = false, features = ["macros", "sync"] }
-<<<<<<< HEAD
-tokio-serde = { version = "0.8", features = [], optional = true }
-postcard = { version = "1", features = ["use-std"], optional = true }
-tokio-util = { version = "0.7", features = ["codec"], optional = true }
-=======
 tokio-serde = { version = "0.9", features = ["bincode"], optional = true }
 tokio-util = { version = "0.7", features = ["rt"] }
->>>>>>> dc75b951
+postcard = { version = "1", features = ["use-std"], optional = true }
 tracing = "0.1"
 futures = { version = "0.3.30", optional = true }
 anyhow = "1.0.73"
 
 # Indirect dependencies, is needed to make the minimal crates versions work
 slab = "0.4.9" # iroh-quinn
-<<<<<<< HEAD
 smallvec = "1.13.2"
-=======
 time = "0.3.36" # serde
->>>>>>> dc75b951
 
 [dev-dependencies]
 anyhow = "1.0.73"
@@ -68,17 +56,10 @@
 tokio-util = { version = "0.7", features = ["rt"] }
 
 [features]
-<<<<<<< HEAD
-hyper-transport = ["dep:flume", "dep:hyper", "dep:postcard", "dep:bytes", "dep:tokio-serde", "dep:tokio-util"]
-quinn-transport = ["dep:flume", "dep:quinn", "dep:tokio-serde", "dep:tokio-util"]
+hyper-transport = ["dep:flume", "dep:hyper", "dep:postcard", "dep:bytes", "dep:tokio-serde", "tokio-util/codec"]
+quinn-transport = ["dep:flume", "dep:quinn", "dep:postcard", "dep:tokio-serde", "tokio-util/codec"]
 flume-transport = ["dep:flume"]
-iroh-net-transport = ["dep:iroh-net", "dep:flume", "dep:quinn", "dep:tokio-serde", "dep:tokio-util"]
-=======
-hyper-transport = ["dep:flume", "dep:hyper", "dep:bincode", "dep:bytes", "dep:tokio-serde", "tokio-util/codec"]
-quinn-transport = ["dep:flume", "dep:quinn", "dep:bincode", "dep:tokio-serde", "tokio-util/codec"]
-flume-transport = ["dep:flume"]
-iroh-net-transport = ["dep:iroh-net", "dep:flume", "dep:quinn", "dep:bincode", "dep:tokio-serde", "tokio-util/codec"]
->>>>>>> dc75b951
+iroh-net-transport = ["dep:iroh-net", "dep:flume", "dep:quinn", "dep:postcard", "dep:tokio-serde", "tokio-util/codec"]
 macros = []
 default = ["flume-transport", "hyper-transport"]
 
